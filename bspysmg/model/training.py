"""
File containing functions for training a surrogate model in pytorch taking into account the error in nano amperes.
"""
import os
import torch
import matplotlib.pyplot as plt
from torch.cuda.amp import GradScaler, autocast
import numpy as np
import gc
from tqdm import tqdm
from torch.optim import Adam
from torch.nn import MSELoss
from brainspy.utils.pytorch import TorchUtils
from brainspy.utils.io import create_directory_timestamp
from brainspy.processors.simulation.model import NeuralNetworkModel
from bspysmg.data.dataset import get_dataloaders
from bspysmg.model.early_stopping import EarlyStopping
from bspysmg.utils.plots import plot_error_vs_output, plot_error_hist, plot_wave_prediction
from bspysmg.model.lstm import LSTMModel
from bspysmg.model.gru import GRUModel
from typing import Tuple, List
import xgboost as xgb

def init_seed(configs: dict) -> None:
    """
    Initializes a random seed for training. A random seed is a starting point for pseudorandom
    number generator algorithms which is used for reproducibility.
    Also see - https://pytorch.org/docs/stable/notes/randomness.html  

    Parameters
    ----------
    configs : dict
        Training configurations with the following keys:

        1. seed:  int [Optional]
        The desired seed for the random number generator. If the dictionary does not contain 
        this key, a deterministic random seed will be applied, and added to the key 'seed' in 
        the dictionary.
    """
    if "seed" in configs:
        seed = configs["seed"]
    else:
        seed = None

    seed = TorchUtils.init_seed(seed, deterministic=True)
    configs["seed"] = seed


# def generate_surrogate_model(
#         configs: dict,
#         custom_model: torch.nn.Module = NeuralNetworkModel,
#         criterion: torch.nn.modules.loss._Loss = MSELoss(),
#         custom_optimizer: torch.optim.Optimizer = Adam,
#         main_folder: str = "training_data") -> None:
#     """
#     It loads the training and validation datasets from the npz file specified
#     in the field data/dataset_paths of the configs dictionary. These npz files
#     can be created when running the postprocessing of the sampling data. The
#     method will train a neural network with the structure specified in the
#     model_structure field of the configs using the loaded training and validation
#     datasets. It provides, on the specified saving directory, a trained model,
#     the plots of the training performance, and the error of the model.

#     Note that the method will only save a model (in each epoch) if current validation
#     loss is less than the validation loss from the previous epoch.

#     Parameters
#     ----------
#     configs : dict
#         Training configurations for training a model with following keys:
        
#         1. results_base_dir: str
#         Directory where the trained model and corresponding performance plots will be stored.

#         2. seed: int
#         Sets the seed for generating random numbers to a non-deterministic random number.

#         3. hyperparameters:
#         epochs: int
#         learning_rate: float
        
#         4. model_structure: dict
#         The definition of the internal structure of the surrogate model, which is typically five
#         fully-connected layers of 90 nodes each.

#         4.1 hidden_sizes : list
#         A list containing the number of nodes of each layer of the surrogate model.
#         E.g., [90,90,90,90,90]

#         4.2 D_in: int
#         Number of input features of the surrogate model structure. It should correspond to
#         the activation electrode number.

#         4.3 D_out: int
#         Number of output features of the surrogate model structure. It should correspond to
#         the readout electrode number.

#         5. data:
#         5.1 dataset_paths: list[str]
#         A list of paths to the Training, Validation and Test datasets, stored as
#         postprocessed_data.npz

#         5.2 steps : int
#         It allows to skip parts of the data when loading it into memory. The number indicates
#         how many items will be skipped in between. By default, step number is one (no values
#         are skipped). E.g., if steps = 2, and the inputs are [0, 1, 2, 3, 4, 5, 6]. The only
#         inputs taken into account would be: [0, 2, 4, 6].

#         5.3 batch_size: int
#         How many samples will contain each forward pass.

#         5.4 worker_no: int
#         How many subprocesses to use for data loading. 0 means that the data will be loaded in
#         the main process. (default: 0)

#         5.5 pin_memory: boolean
#         If True, the data loader will copy Tensors into CUDA pinned memory before returning
#         them. If your data elements are a custom type, or your collate_fn returns a batch that
#         is a custom type.
#         custom_model : custom model of type torch.nn.Module
#             Model to be trained.
#         criterion : <method>
#             Loss function that will be used to train the model.
#         custom_optimizer : torch.optim.Optimizer
#             Optimization method used to train the model which decreases model's loss.
#         save_dir : string [Optional]
#             Name of the path where the trained model is to be saved.
    
#     Return
#     ------
#     saved_dir: str 
#         Directory where the surrogate model was saved.
#     """
#     # Initialise seed and create data directories
#     init_seed(configs)
#     results_dir = create_directory_timestamp(configs["results_base_dir"],
#                                              main_folder)

#     # Get training, validation and test data
#     # Get amplification of the device and the info
#     dataloaders, amplification, info_dict = get_dataloaders(configs)

#     # Initilialise model
#     model = custom_model(info_dict["model_structure"])
#     # model.set_info_dict(info_dict)
#     model = TorchUtils.format(model)

#     # Initialise optimiser
#     optimizer = custom_optimizer(
#         filter(lambda p: p.requires_grad, model.parameters()),
#         lr=configs["hyperparameters"]["learning_rate"],
#         betas=(0.9, 0.75),
#     )

#     scaler = GradScaler()
    
#     # Whole training loop
#     model, performances, saved_dir = train_loop(
#         model,
#         info_dict,
#         (dataloaders[0], dataloaders[1]),
#         criterion,
#         optimizer,
#         configs["hyperparameters"]["epochs"],
#         amplification,
#         save_dir=results_dir,
#         scaler=scaler
#     )

#     # Plot results
#     start_index = 0
#     labels = ["TRAINING", "VALIDATION", "TEST"]
#     for i in range(len(dataloaders)):
#         if dataloaders[i] is not None:
#             io_file_path = 'main/mainSamplingData/IO.dat'
#             loss = postprocess(
#                 dataloaders[i],
#                 model,
#                 criterion,
#                 amplification,
#                 results_dir,
#                 label=labels[i], 
#                 io_file_path=io_file_path,
#                 start_index=start_index
#             )
#             start_index += len(dataloaders[i])

#     plt.figure()
#     plt.plot(TorchUtils.to_numpy(performances[0]))
#     if len(performances) > 1 and not len(performances[1]) == 0:
#         plt.plot(TorchUtils.to_numpy(performances[1]))
#     if dataloaders[-1].tag == 'test':
#         plt.plot(np.ones(len(performances[-1])) * TorchUtils.to_numpy(loss))
#         plt.title("Training profile /n Test loss : %.6f (nA)" % loss)
#     else:
#         plt.title("Training profile")
#     if not len(performances[1]) == 0:
#         plt.legend(["training", "validation"])
#     plt.xlabel("Epoch no.")
#     plt.ylabel("RMSE (nA)")
#     plt.savefig(os.path.join(results_dir, "training_profile"))
#     if not dataloaders[-1].tag == 'train':
#         training_data = torch.load(
#             os.path.join(results_dir, "training_data.pt"))
#         training_data['test_loss'] = loss
#         torch.save(training_data, os.path.join(results_dir,
#                                                "training_data.pt"))
#     # print("Model saved in :" + results_dir)
#     return saved_dir

"""
def generate_surrogate_model(
        configs: dict,
        custom_model=None,
        criterion: torch.nn.modules.loss._Loss = MSELoss(),
        custom_optimizer: torch.optim.Optimizer = Adam,
        main_folder: str = "training_data") -> None:

    init_seed(configs)
    results_dir = create_directory_timestamp(configs["results_base_dir"], main_folder)

    dataloaders, amplification, info_dict = get_dataloaders(configs)

    if custom_model is None:
        raise ValueError("custom_model must be provided and cannot be None")

    if isinstance(custom_model, type) and issubclass(custom_model, torch.nn.Module):
        model = custom_model(info_dict["model_structure"])
        model = TorchUtils.format(model)

        optimizer = custom_optimizer(
            filter(lambda p: p.requires_grad, model.parameters()),
            lr=configs["hyperparameters"]["learning_rate"],
            betas=(0.9, 0.75),
        )

        scaler = GradScaler()

        model, performances, saved_dir = train_loop(
            model,
            info_dict,
            (dataloaders[0], dataloaders[1]),
            criterion,
            optimizer,
            configs["hyperparameters"]["epochs"],
            amplification,
            save_dir=results_dir,
            scaler=scaler
        )
    else:
        model = custom_model(info_dict["model_structure"])
        model, performances, saved_dir = train_loop_xgboost(
            model,
            info_dict,
            (dataloaders[0], dataloaders[1]),
            amplification,
            save_dir=results_dir
        )

    # Plot results
    start_index = 0
    labels = ["TRAINING", "VALIDATION", "TEST"]
    for i in range(len(dataloaders)):
        if dataloaders[i] is not None:
            io_file_path = 'main/mainSamplingData/IO.dat'
            loss = postprocess(
                dataloaders[i],
                model,
                criterion,
                amplification,
                results_dir,
                label=labels[i], 
                io_file_path=io_file_path,
                start_index=start_index
            )
            start_index += len(dataloaders[i])

    plt.figure()
    plt.plot(TorchUtils.to_numpy(performances[0]))
    if len(performances) > 1 and not len(performances[1]) == 0:
        plt.plot(TorchUtils.to_numpy(performances[1]))
    if dataloaders[-1].tag == 'test':
        plt.plot(np.ones(len(performances[-1])) * TorchUtils.to_numpy(loss))
        plt.title("Training profile /n Test loss : %.6f (nA)" % loss)
    else:
        plt.title("Training profile")
    if not len(performances[1]) == 0:
        plt.legend(["training", "validation"])
    plt.xlabel("Epoch no.")
    plt.ylabel("RMSE (nA)")
    plt.savefig(os.path.join(results_dir, "training_profile"))
    if not dataloaders[-1].tag == 'train':
        training_data = torch.load(
            os.path.join(results_dir, "training_data.pt"))
        training_data['test_loss'] = loss
        torch.save(training_data, os.path.join(results_dir, "training_data.pt"))
    return saved_dir
"""

<<<<<<< HEAD

=======
>>>>>>> 6778ab81
def generate_surrogate_model(
        configs: dict,
        custom_model=None,
        criterion: torch.nn.modules.loss._Loss = MSELoss(),
        custom_optimizer: torch.optim.Optimizer = Adam,
        main_folder: str = "training_data") -> None:

    init_seed(configs)
    results_dir = create_directory_timestamp(configs["results_base_dir"], main_folder)

    dataloaders, amplification, info_dict = get_dataloaders(configs)

    if custom_model is None:
        raise ValueError("custom_model must be provided and cannot be None")

    if isinstance(custom_model, type) and issubclass(custom_model, TFTModel):
        model = custom_model(info_dict["model_structure"], dataloaders[0], dataloaders[1])
        model.create_datasets()
        model.build_model()
        model.train_model(max_epochs=configs["hyperparameters"]["epochs"])
        performances = model.trainer.logged_metrics
        saved_dir = results_dir

    elif isinstance(custom_model, type) and issubclass(custom_model, xgb.XGBModel):
        model = custom_model(info_dict["model_structure"], dataloaders[0], dataloaders[1])
        saved_dir = results_dir
    else:
        model = custom_model(info_dict["model_structure"])
        model = TorchUtils.format(model)

        optimizer = custom_optimizer(
            filter(lambda p: p.requires_grad, model.parameters()),
            lr=configs["hyperparameters"]["learning_rate"],
            betas=(0.9, 0.75),
        )

        total_params = sum(p.numel() for p in model.parameters())
        print(f"Number of parameters: {total_params}")
        
        scaler = GradScaler()

        model, performances, saved_dir = train_loop(
            model,
            info_dict,
            (dataloaders[0], dataloaders[1]),
            criterion,
            optimizer,
            configs["hyperparameters"]["epochs"],
            amplification,
            save_dir=results_dir,
            scaler=scaler
        )

    # Plot results
    start_index = 0
    labels = ["TRAINING", "VALIDATION", "TEST"]
    for i in range(len(dataloaders)):
        if dataloaders[i] is not None:
            io_file_path = 'main/mainSamplingData/IO.dat'
            loss = postprocess(
                dataloaders[i],
                model,
                criterion,
                amplification,
                results_dir,
                label=labels[i],
                io_file_path=io_file_path,
                start_index=start_index
            )
            start_index += len(dataloaders[i])

    plt.figure()
    plt.plot(TorchUtils.to_numpy(performances[0]))
    if len(performances) > 1 and not len(performances[1]) == 0:
        plt.plot(TorchUtils.to_numpy(performances[1]))
    if dataloaders[-1].tag == 'test':
        plt.plot(np.ones(len(performances[-1])) * TorchUtils.to_numpy(loss))
        plt.title("Training profile /n Test loss : %.6f (nA)" % loss)
    else:
        plt.title("Training profile")
    if not len(performances[1]) == 0:
        plt.legend(["training", "validation"])
    plt.xlabel("Epoch no.")
    plt.ylabel("RMSE (nA)")
    plt.savefig(os.path.join(results_dir, "training_profile"))
    if not dataloaders[-1].tag == 'train':
        training_data = torch.load(
            os.path.join(results_dir, "training_data.pt"))
        training_data['test_loss'] = loss
        torch.save(training_data, os.path.join(results_dir,
                                               "training_data.pt"))
    return saved_dir



def train_loop(
    model: torch.nn.Module,
    info_dict: dict,
    dataloaders: List[torch.utils.data.DataLoader],
    criterion: torch.nn.modules.loss._Loss,
    optimizer: torch.optim.Optimizer,
    epochs: int,
    amplification: float,
    scaler: GradScaler, 
    start_epoch: int = 0,
    save_dir: str = None,
    early_stopping: bool = True,
    patience: int = 5,
    accumulation_steps: int = 1

) -> Tuple[torch.nn.Module, List[float]]:
    """
    Performs the training of a model and returns the trained model, training loss
    validation loss. It also saves the model in each epoch if current validation
    loss is less than the previous validation loss.

    Parameters
    ----------
    model : custom model of type torch.nn.Module
        Model to be trained.
    info_dict : dict
        The dictionary used for initialising the surrogate model. It has the following keys:
        1. model_structure: dict
        The definition of the internal structure of the surrogate model, which is typically five
        fully-connected layers of 90 nodes each.

        1.1 hidden_sizes : list
        A list containing the number of nodes of each layer of the surrogate model.
        E.g., [90,90,90,90,90]

        1.2 D_in: int
        Number of input features of the surrogate model structure. It should correspond to
        the activation electrode number.

        1.3 D_out: int
        Number of output features of the surrogate model structure. It should correspond to
        the readout electrode number.

        2. electrode_info: dict
        It contains all the information required for the surrogate model about the electrodes.
        2.1 electrode_no: int
        Total number of electrodes in the device

        2.2 activation_electrodes: dict
        2.2.1 electrode_no: int
        Number of activation electrodes used for gathering the data
        
        2.2.2 voltage_ranges: list
        Voltage ranges used for gathering the data. It contains the ranges per
        electrode, where the shape is (electrode_no,2). Being 2 the minimum and
        maximum of the ranges, respectively.

        2.3 output_electrodes: dict

        2.3.1 electrode_no : int
        Number of output electrodes used for gathering the data

        2.3.2 clipping_value: list[float,float]
        Value used to apply a clipping to the sampling data within the specified
        values.

        2.3.3 amplification: float
        Amplification correction factor used in the device to correct the
        amplification applied to the output current in order to convert it into
        voltage before its readout.

        3. training_configs: dict
        A copy of the configurations used for training the surrogate model.

        4. sampling_configs : dict
        A copy of the configurations used for gathering the training data.
    dataloaders :  list
        A list containing a single PyTorch Dataloader containing the training dataset.
    criterion : <method>
        Loss function that will be used to train the model.
    optimizer : torch.optim.Optimizer
        Optimization method used to train the model which decreases model's loss.
    epochs : int
        The number of iterations for which the model is to be trained.
    amplification: float
        Amplification correction factor used in the device to correct the amplification
        applied to the output current in order to convert it into voltage before its
        readout.
    start_epoch : int [Optional]
        The starting value of the epochs.
    save_dir : string [Optional]
        Name of the path and file where the trained model is to be saved.
    early_stopping : bool [Optional]
        If this is set to true, early stopping algorithm is used during the training
        of the model.
        Also see - https://medium.com/analytics-vidhya/early-stopping-with-pytorch-to-
        restrain-your-model-from-overfitting-dce6de4081c5

    Returns
    -------
    model
        Trained model
    losses
        list of training loss and validation loss.
    saved_dir
        directory where the model was saved
    """
    if start_epoch > 0:
        start_epoch += 1

    train_losses, val_losses = TorchUtils.format([]), TorchUtils.format([])
    min_val_loss = np.inf
    early_stopper = EarlyStopping(patience=patience, verbose=True, path=os.path.join(save_dir, 'checkpoint.pt'))



    for epoch in range(epochs):
        print("\nEpoch: " + str(epoch))
        model, running_loss = default_train_step(model, dataloaders[0],
                                                 criterion, optimizer, scaler=scaler)
        running_loss = running_loss**(1 / 2)
        running_loss *= amplification
        train_losses = torch.cat((train_losses, running_loss.unsqueeze(dim=0)),
                                 dim=0)
        description = "Training loss (RMSE): {:.6f} (nA)\n".format(
            train_losses[-1].item())

        if dataloaders[1] is not None and len(dataloaders[1]) > 0:
            val_loss = default_val_step(model, dataloaders[1], criterion,scaler=scaler)
            val_loss = val_loss**(1 / 2)
            val_loss *= amplification
            val_losses = torch.cat((val_losses, val_loss.unsqueeze(dim=0)),
                                   dim=0)
            description += "Validation loss (RMSE): {:.6f} (nA)\n".format(
                val_losses[-1].item())
            
            
            # Save only when peak val performance is reached
            if (save_dir is not None and early_stopping
                    and val_losses[-1] < min_val_loss):
                min_val_loss = val_losses[-1]
                description += "Model saved in: " + save_dir
                # torch.save(model, os.path.join(save_dir, "model.pt"))
                torch.save(
                    {
                        "epoch": epoch,
                        "model_state_dict": model.state_dict(),
                        "info": info_dict,
                        "optimizer_state_dict": optimizer.state_dict(),
                        "train_losses": train_losses,
                        "val_losses": val_losses,
                        "min_val_loss": min_val_loss,
                    },
                    os.path.join(save_dir, "training_data.pt"),
                )

        print(description)
        # looper.set_description(description)

        # TODO: Add a save instruction and a stopping criteria
        # if stopping_criteria(train_losses, val_losses):
        #     break
        early_stopper(val_loss.item(), model)

        if early_stopper.early_stop:
            print('Early stopping')
            break
    
    print("\nFinished training model. ")
    print("Model saved in: " + save_dir)
    if (save_dir is not None and early_stopping and dataloaders[1] is not None
            and len(dataloaders[1]) > 0):
        training_data = torch.load(os.path.join(save_dir, "training_data.pt"))
        model.load_state_dict(training_data["model_state_dict"])
        print("Min validation loss (RMSE): {:.6f} (nA)\n".format(
            min_val_loss.item()))
    else:
        torch.save(
            {
                "epoch": epoch,
                "model_state_dict": model.state_dict(),
                "info": info_dict,
                "optimizer_state_dict": optimizer.state_dict(),
                "train_losses": train_losses,
                "val_losses": val_losses,
                "min_val_loss": min_val_loss,
            },
            os.path.join(save_dir, "training_data.pt"),
        )

    return model, [train_losses, val_losses], save_dir


def train_loop_xgboost(
    model,
    info_dict: dict,
    dataloaders: List[torch.utils.data.DataLoader],
    amplification: float,
    save_dir: str = None
) -> Tuple[xgb.XGBRegressor, List[float]]:
    train_losses, val_losses = [], []
    
    # Prepare the training data
    X_train, y_train = [], []
    for inputs, targets in dataloaders[0]:
        inputs = inputs.view(inputs.size(0), -1).numpy()  # Flattening the sequences into 2D
        targets = targets.numpy()
        X_train.append(inputs)
        y_train.append(targets)

    X_train = np.vstack(X_train)
    y_train = np.hstack(y_train).reshape(-1)

    # Fit the model on the training data
    model.fit(X_train, y_train)

    # Calculate the training loss
    train_predictions = model.predict(X_train)
    train_loss = np.sqrt(np.mean((train_predictions - y_train) ** 2)) * amplification
    train_losses.append(train_loss)
    print("Training loss (RMSE): {:.6f} (nA)".format(train_losses[-1].item()))

    # Prepare the validation data
    if dataloaders[1] is not None and len(dataloaders[1]) > 0:
        X_val, y_val = [], []
        for inputs, targets in dataloaders[1]:
            inputs = inputs.view(inputs.size(0), -1).numpy()  # Flattening the sequences into 2D
            targets = targets.numpy()
            X_val.append(inputs)
            y_val.append(targets)

        X_val = np.vstack(X_val)
        y_val = np.hstack(y_val).reshape(-1)

        # Calculate the validation loss
        val_predictions = model.predict(X_val)
        val_loss = np.sqrt(np.mean((val_predictions - y_val) ** 2)) * amplification
        val_losses.append(val_loss)
        print("Validation loss (RMSE): {:.6f} (nA)".format(val_losses[-1].item()))

        # Save the model if a save directory is provided
        if save_dir is not None:
            model.model.save_model(os.path.join(save_dir, "model.xgb"))
            print("Model saved in: " + save_dir)

    return model, [train_losses, val_losses], save_dir

def default_train_step(
        model: torch.nn.Module, dataloader: torch.utils.data.DataLoader,
        criterion: torch.nn.modules.loss._Loss,
        optimizer: torch.optim.Optimizer, scaler: GradScaler, accumulation_steps: int = 5) -> Tuple[torch.nn.Module, float]:
    """
    Performs the training step of a model within a single epoch and returns the
    current loss and current trained model.

    Parameters
    ----------
    model : custom model of type torch.nn.Module
        Model to be trained.
    dataloader :  torch.utils.data.DataLoader
        A PyTorch Dataloader containing the training dataset.
    criterion : <method>
        Loss function that will be used to train the model.
    optimizer : torch.optim.Optimizer
        Optimization method used to train the model which decreases model's loss.

    Returns
    -------
    tuple
        Trained model and training loss for the current epoch.
    """
    running_loss = 0
    model.train()
    optimizer.zero_grad()
    loop = tqdm(dataloader)
    for i, (inputs, targets) in enumerate(loop):
        inputs, targets = to_device(inputs), to_device(targets)

        # Ensure the target tensor has the same shape as the input tensor
        targets = targets.view(-1, 1)

        optimizer.zero_grad()

        if hasattr(model, 'initialize_hidden_state'):
            model.initialize_hidden_state(inputs.size(0),dtype=inputs.dtype)

        # with autocast():
        #     predictions = model(inputs)
        #     loss = criterion(predictions, targets)

        with autocast():
            predictions = model(inputs)
            if torch.isnan(predictions).any():
                print("Predictions contain nan values!")
                # print(predictions)
            loss = criterion(predictions, targets)
            if torch.isnan(loss).any():
                print("Loss contains nan values!")
                # print(loss)

        loss = loss / accumulation_steps
        scaler.scale(loss).backward()

        # # Gradient clipping
        # if isinstance(model, TransformerModel):
        #     torch.nn.utils.clip_grad_norm_(model.parameters(), max_norm=1.0)

        if (i + 1) % accumulation_steps == 0:
            scaler.step(optimizer)
            scaler.update()
            optimizer.zero_grad()

        running_loss += loss.item() * inputs.shape[0]
        clear_memory()

    running_loss /= len(dataloader.dataset)
    return model, running_loss


def default_val_step(model: torch.nn.Module,
                     dataloader: torch.utils.data.DataLoader,
                     criterion: torch.nn.modules.loss._Loss,
                     scaler: GradScaler) -> float:
    """
    Performs the validation step of a model within a single epoch and returns
    the validation loss.

    Parameters
    ----------
    model : custom model of type torch.nn.Module
        Model to be trained.
    dataloader :  torch.utils.data.DataLoader
        A PyTorch Dataloader containing the training dataset.
    criterion : <method>
        Loss function that will be used to train the model.

    Returns
    -------
    float
        Validation loss for the current epoch.
    """
    with torch.no_grad():
        val_loss = 0
        model.eval()
        loop = tqdm(dataloader)
        for inputs, targets in loop:
            inputs, targets = to_device(inputs), to_device(targets)

            # Ensure the target tensor has the same shape as the input tensor
            targets = targets.view(-1, 1)

            if hasattr(model, 'initialize_hidden_state'):
                model.initialize_hidden_state(inputs.size(0),dtype=inputs.dtype)

            with autocast():
                predictions = model(inputs)
                loss = criterion(predictions, targets)

            val_loss += loss.item() * inputs.shape[0]
            torch.cuda.empty_cache()

            loop.set_postfix(batch_loss=loss.item())
        val_loss /= len(dataloader.dataset)
    return val_loss

import xgboost as xgb
from sklearn.metrics import mean_squared_error

def postprocess(dataloader: torch.utils.data.DataLoader, model, criterion: torch.nn.modules.loss._Loss,
                amplification: float, results_dir: str, label: str, io_file_path: str = None, start_index: int = 0) -> float:
    """
    Plots error vs output and error histogram for given dataset and saves it to
    specified directory.

    Parameters
    ----------
    dataloader :  torch.utils.data.DataLoader
        A PyTorch Dataloader containing the training dataset.
    model : custom model of type torch.nn.Module or XGBoostModel
        Model to be trained.
    criterion : <method>
        Loss function that will be used to train the model.
    amplification: float
        Amplification correction factor used in the device to correct the amplification
        applied to the output current in order to convert it into voltage before its
        readout.
    results_dir : string
        Name of the path and file where the plots are to be saved.
    label : string
        Name of the dataset. I.e., train, validation or test.

    Returns
    -------
    float
        Mean Squared error evaluated on given dataset.
    """
    print(f"Postprocessing {label} data ... ")
    running_loss = 0
    all_targets = []
    all_predictions = []

    if isinstance(model, torch.nn.Module):
        model.eval()
        with torch.no_grad():
            for inputs, targets in tqdm(dataloader):
                inputs, targets = to_device(inputs), to_device(targets)
                targets = targets.view(-1, 1)

                predictions = model(inputs)
                all_targets.append(amplification * targets)
                all_predictions.append(amplification * predictions)
                loss = criterion(predictions, targets)
                running_loss += loss * inputs.shape[0]  # sum up batch loss

        running_loss /= len(dataloader.dataset)
        running_loss = running_loss * (amplification ** 2)

        all_targets = TorchUtils.to_numpy(torch.cat(all_targets, dim=0))
        all_predictions = TorchUtils.to_numpy(torch.cat(all_predictions, dim=0))
    
    elif isinstance(model, xgb.XGBoostModel):
        dtest = model.dataloader_to_dmatrix(dataloader)
        predictions = model.predict(dtest)
        all_predictions.extend(amplification * predictions)
        for _, targets in dataloader:
            targets = targets.numpy()
            all_targets.extend(amplification * targets)
        
        all_targets = np.array(all_targets)
        all_predictions = np.array(all_predictions)
        running_loss = mean_squared_error(all_targets, all_predictions,squared=False)

    else:
        raise ValueError("Model must be of type torch.nn.Module or XGBoostModel")

    error = all_targets - all_predictions

    print(f"{label.capitalize()} loss (MSE): {running_loss:.6f} (nA)")
    print(f"{label.capitalize()} loss (RMSE): {np.sqrt(running_loss):.6f} (nA)\n")

    plot_error_vs_output(all_targets, error, results_dir, name=label + "_error_vs_output")
    plot_error_hist(all_targets, all_predictions, error, running_loss, results_dir, name=label + "_error")

    if io_file_path:
        plot_wave_prediction(io_file_path, all_predictions, data_type=label, save_directory=results_dir, start_index=start_index, all_targets=all_targets)

    try:
        np.savez(os.path.join(results_dir, f"predictionTargetsData_{label}.npz"), all_targets, all_predictions)
    except Exception as e:
        print(f"Exception occurred while saving npz file: {e}")

    return np.sqrt(running_loss)

# def postprocess(dataloader: torch.utils.data.DataLoader,
#                 model, criterion: torch.nn.modules.loss._Loss,
#                 amplification: float, results_dir: str, label: str, io_file_path: str = None, start_index: int = 0) -> float:
#     """
#     Plots error vs output and error histogram for given dataset and saves it to
#     specified directory.

#     Parameters
#     ----------
#     dataloader :  torch.utils.data.DataLoader
#         A PyTorch Dataloader containing the training dataset.
#     model : custom model of type torch.nn.Module
#         Model to be trained.
#     criterion : <method>
#         Loss function that will be used to train the model.
#     amplification: float
#         Amplification correction factor used in the device to correct the amplification
#         applied to the output current in order to convert it into voltage before its
#         readout.
#     results_dir : string
#         Name of the path and file where the plots are to be saved.
#     label : string
#         Name of the dataset. I.e., train, validation or test.

#     Returns
#     -------
#     float
#         Mean Squared error evaluated on given dataset.
#     """
#     print(f"Postprocessing {label} data ... ")
#     # i = 0
#     running_loss = 0
#     all_targets = []
#     all_predictions = []
#     with torch.no_grad():
#         model.eval()
#         for inputs, targets in tqdm(dataloader):
#             inputs, targets = to_device(inputs), to_device(targets)

#             # Ensure the target tensor has the same shape as the input tensor
#             targets = targets.view(-1, 1)

#             if isinstance(model, LSTMModel) or isinstance(model,GRUModel):
#                 model.initialize_hidden_state(inputs.size(0),inputs.dtype)


#             predictions = model(inputs)
#             all_targets.append(amplification * targets)
#             all_predictions.append(amplification * predictions)
#             loss = criterion(predictions, targets)
#             running_loss += loss * inputs.shape[0]  # sum up batch loss

#     running_loss /= len(dataloader.dataset)
#     running_loss = running_loss * (amplification**2)

#     print(label.capitalize() +
#           " loss (MSE): {:.6f} (nA)".format(running_loss.item()))
#     print(
#         label.capitalize() +
#         " loss (RMSE): {:.6f} (nA)\n".format(torch.sqrt(running_loss).item()))

#     all_targets = TorchUtils.to_numpy(torch.cat(all_targets, dim=0))
#     all_predictions = TorchUtils.to_numpy(torch.cat(all_predictions, dim=0))
    
#     error = all_targets - all_predictions
    
#     plot_error_vs_output(
#         all_targets,
#         error,
#         results_dir,
#         name=label + "_error_vs_output",
#     )
#     plot_error_hist(
#         all_targets,
#         all_predictions,
#         error,
#         TorchUtils.to_numpy(running_loss),
#         results_dir,
#         name=label + "_error",
#     )

#      # Plot wave predictions if IO file path is provided
#     if io_file_path:
#         plot_wave_prediction(io_file_path, all_predictions, data_type=label, save_directory=results_dir,start_index=start_index, all_targets=all_targets)

#     try:
#         np.savez(results_dir + f"/predictionTargetsData_{label}.npz",all_targets,all_predictions)
#     except:
#         print("Exception occured!")

#     return torch.sqrt(running_loss)

# import numpy as np
# from tqdm import tqdm
# from sklearn.metrics import mean_squared_error
# import torch

# import numpy as np
# from tqdm import tqdm
# from sklearn.metrics import mean_squared_error
# import torch

# def postprocess(
#     dataloader: torch.utils.data.DataLoader,
#     model,
#     criterion: torch.nn.modules.loss._Loss,
#     amplification: float,
#     results_dir: str,
#     label: str,
#     io_file_path: str = None,
#     start_index: int = 0
# ) -> float:
#     """
#     Plots error vs output and error histogram for given dataset and saves it to
#     specified directory.

#     Parameters
#     ----------
#     dataloader :  torch.utils.data.DataLoader
#         A PyTorch Dataloader containing the training dataset.
#     model : XGBoostModel
#         Model to be trained.
#     criterion : <method>
#         Loss function that will be used to train the model.
#     amplification: float
#         Amplification correction factor used in the device to correct the amplification
#         applied to the output current in order to convert it into voltage before its
#         readout.
#     results_dir : string
#         Name of the path and file where the plots are to be saved.
#     label : string
#         Name of the dataset. I.e., train, validation or test.

#     Returns
#     -------
#     float
#         Mean Squared error evaluated on given dataset.
#     """
#     print(f"Postprocessing {label} data ... ")
#     running_loss = 0
#     all_targets = []
#     all_predictions = []

#     # Collect all targets and predictions
#     for inputs, targets in tqdm(dataloader):
#         inputs = inputs.view(inputs.size(0), -1).cpu().numpy()  # Flattening the sequences into 2D and move to CPU
#         if targets.is_cuda:
#             targets = targets.cpu().numpy()  # Move targets to CPU if they are on GPU
#         else:
#             targets = targets.numpy()

#         predictions = model.predict(inputs)
#         all_targets.append(amplification * targets)
#         all_predictions.append(amplification * predictions)
#         loss = mean_squared_error(targets, predictions)
#         running_loss += loss * inputs.shape[0]  # sum up batch loss

#     if not all_targets:
#         raise RuntimeError("No targets found in dataloader.")

#     if not all_predictions:
#         raise RuntimeError("No predictions made by the model.")

#     running_loss /= len(dataloader.dataset)
#     running_loss = running_loss * (amplification**2)

#     print(label.capitalize() +
#           " loss (MSE): {:.6f} (nA)".format(running_loss))
#     print(label.capitalize() +
#           " loss (RMSE): {:.6f} (nA)\n".format(np.sqrt(running_loss)))

#     all_targets = np.concatenate(all_targets, axis=0)
#     all_predictions = np.concatenate(all_predictions, axis=0)
    
#     error = all_targets - all_predictions
    
#     plot_error_vs_output(
#         all_targets,
#         error,
#         results_dir,
#         name=label + "_error_vs_output",
#     )
#     plot_error_hist(
#         all_targets,
#         all_predictions,
#         error,
#         running_loss,
#         results_dir,
#         name=label + "_error",
#     )

#     if io_file_path:
#         plot_wave_prediction(io_file_path, all_predictions, data_type=label, save_directory=results_dir, start_index=start_index, all_targets=all_targets)

#     return np.sqrt(running_loss)



def to_device(inputs: torch.Tensor) -> torch.Tensor:
    """
    Copies input tensors from CPU to GPU device for processing. GPU allows multithreading
    which makes computation faster. The rule of thumb is using 4 worker threads per GPU.
    See - https://pytorch.org/docs/stable/tensor_attributes.html#torch.torch.device

    Parameters
    ----------
    inputs : torch.Tensor
        Input tensor which needs to be loaded into GPU device.

    Returns
    -------
    torch.Tensor
        Input tensor allocated to GPU device.
    """
    if inputs.device != TorchUtils.get_device():
        inputs = inputs.to(device=TorchUtils.get_device()).float()
    return inputs

def clear_memory():
    gc.collect()
    torch.cuda.empty_cache()<|MERGE_RESOLUTION|>--- conflicted
+++ resolved
@@ -297,10 +297,7 @@
     return saved_dir
 """
 
-<<<<<<< HEAD
-
-=======
->>>>>>> 6778ab81
+
 def generate_surrogate_model(
         configs: dict,
         custom_model=None,
