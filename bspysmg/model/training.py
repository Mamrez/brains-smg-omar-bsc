"""
File containing functions for training a surrogate model in pytorch taking into account the error in nano amperes.
"""
import os
import torch
import matplotlib.pyplot as plt
from torch.cuda.amp import GradScaler, autocast
import numpy as np
import gc
from tqdm import tqdm
from torch.optim import Adam
from torch.nn import MSELoss
from brainspy.utils.pytorch import TorchUtils
from brainspy.utils.io import create_directory_timestamp
from brainspy.processors.simulation.model import NeuralNetworkModel
from bspysmg.data.dataset import get_dataloaders
<<<<<<< HEAD
from bspysmg.utils.early_stopping import EarlyStopping
from bspysmg.utils.plots import plot_error_vs_output, plot_error_hist, plot_wave_prediction
from bspysmg.model.lstm import LSTMModel
from bspysmg.model.gru import GRUModel
=======
from bspysmg.utils.plots import plot_error_vs_output, plot_error_hist
>>>>>>> 7b3df5fc
from typing import Tuple, List
from bspysmg.model.xgboost import XGBoostModel
import xgboost as xgb
from bspysmg.model.esn import ESNModel

def init_seed(configs: dict) -> None:
    """
    Initializes a random seed for training. A random seed is a starting point for pseudorandom
    number generator algorithms which is used for reproducibility.
    Also see - https://pytorch.org/docs/stable/notes/randomness.html  

    Parameters
    ----------
    configs : dict
        Training configurations with the following keys:

        1. seed:  int [Optional]
        The desired seed for the random number generator. If the dictionary does not contain 
        this key, a deterministic random seed will be applied, and added to the key 'seed' in 
        the dictionary.
    """
    if "seed" in configs:
        seed = configs["seed"]
    else:
        seed = None

    seed = TorchUtils.init_seed(seed, deterministic=True)
    configs["seed"] = seed


def generate_surrogate_model(
        configs: dict,
        custom_model=None,
        criterion: torch.nn.modules.loss._Loss = MSELoss(),
        custom_optimizer: torch.optim.Optimizer = Adam,
        main_folder: str = "training_data") -> None:

    init_seed(configs)
    results_dir = create_directory_timestamp(configs["results_base_dir"], main_folder)

    dataloaders, amplification, info_dict = get_dataloaders(configs)

    if custom_model is None:
        raise ValueError("custom_model must be provided and cannot be None")


    if isinstance(custom_model, type) and issubclass(custom_model, XGBoostModel):
        model = custom_model(info_dict["model_structure"], dataloaders[0], dataloaders[1])
        saved_dir = results_dir
    elif isinstance(custom_model, type) and issubclass(custom_model, ESNModel):
        model = custom_model(info_dict["model_structure"],dataloaders)
        saved_dir = results_dir

    else:
        model = custom_model(info_dict["model_structure"])
        model = TorchUtils.format(model)

        optimizer = custom_optimizer(
            filter(lambda p: p.requires_grad, model.parameters()),
            lr=configs["hyperparameters"]["learning_rate"],
            betas=(0.9, 0.75),
        )

        total_params = sum(p.numel() for p in model.parameters())
        print(f"Number of parameters: {total_params}")
        
        scaler = GradScaler()

        model, performances, saved_dir = train_loop(
            model,
            info_dict,
            (dataloaders[0], dataloaders[1]),
            criterion,
            optimizer,
            configs["hyperparameters"]["epochs"],
            amplification,
            save_dir=results_dir,
            scaler=scaler
        )

    # Plot results
    labels = ["TRAINING", "VALIDATION", "TEST"]
    for i in range(len(dataloaders)):
        if dataloaders[i] is not None:
<<<<<<< HEAD
            io_file_path = 'main/mainSamplingData/IO.dat'
=======
>>>>>>> 7b3df5fc
            loss = postprocess(
                dataloaders[i],
                model,
                criterion,
                amplification,
                results_dir,
                label=labels[i],
<<<<<<< HEAD
                io_file_path=io_file_path,
                start_index=start_index
=======
>>>>>>> 7b3df5fc
            )

    if not issubclass(custom_model, XGBoostModel) and not issubclass(custom_model, ESNModel):
        plt.figure()
        plt.plot(TorchUtils.to_numpy(performances[0]))
        if len(performances) > 1 and not len(performances[1]) == 0:
            plt.plot(TorchUtils.to_numpy(performances[1]))
        if dataloaders[-1].tag == 'test':
            plt.plot(np.ones(len(performances[-1])) * TorchUtils.to_numpy(loss))
            plt.title("Training profile /n Test loss : %.6f (nA)" % loss)
        else:
            plt.title("Training profile")
        if not len(performances[1]) == 0:
            plt.legend(["training", "validation"])
        plt.xlabel("Epoch no.")
        plt.ylabel("RMSE (nA)")
        plt.savefig(os.path.join(results_dir, "training_profile"))
        if not dataloaders[-1].tag == 'train':
            training_data = torch.load(
                os.path.join(results_dir, "training_data.pt"))
            training_data['test_loss'] = loss
            torch.save(training_data, os.path.join(results_dir,
                                                "training_data.pt"))
    return saved_dir



def train_loop(
    model: torch.nn.Module,
    info_dict: dict,
    dataloaders: List[torch.utils.data.DataLoader],
    criterion: torch.nn.modules.loss._Loss,
    optimizer: torch.optim.Optimizer,
    epochs: int,
    amplification: float,
    scaler: GradScaler, 
    start_epoch: int = 0,
    save_dir: str = None,
    early_stopping: bool = True,
    patience: int = 5,
    accumulation_steps: int = 1

) -> Tuple[torch.nn.Module, List[float]]:
    """
    Performs the training of a model and returns the trained model, training loss
    validation loss. It also saves the model in each epoch if current validation
    loss is less than the previous validation loss.

    Parameters
    ----------
    model : custom model of type torch.nn.Module
        Model to be trained.
    info_dict : dict
        The dictionary used for initialising the surrogate model. It has the following keys:
        1. model_structure: dict
        The definition of the internal structure of the surrogate model, which is typically five
        fully-connected layers of 90 nodes each.

        1.1 hidden_sizes : list
        A list containing the number of nodes of each layer of the surrogate model.
        E.g., [90,90,90,90,90]

        1.2 D_in: int
        Number of input features of the surrogate model structure. It should correspond to
        the activation electrode number.

        1.3 D_out: int
        Number of output features of the surrogate model structure. It should correspond to
        the readout electrode number.

        2. electrode_info: dict
        It contains all the information required for the surrogate model about the electrodes.
        2.1 electrode_no: int
        Total number of electrodes in the device

        2.2 activation_electrodes: dict
        2.2.1 electrode_no: int
        Number of activation electrodes used for gathering the data
        
        2.2.2 voltage_ranges: list
        Voltage ranges used for gathering the data. It contains the ranges per
        electrode, where the shape is (electrode_no,2). Being 2 the minimum and
        maximum of the ranges, respectively.

        2.3 output_electrodes: dict

        2.3.1 electrode_no : int
        Number of output electrodes used for gathering the data

        2.3.2 clipping_value: list[float,float]
        Value used to apply a clipping to the sampling data within the specified
        values.

        2.3.3 amplification: float
        Amplification correction factor used in the device to correct the
        amplification applied to the output current in order to convert it into
        voltage before its readout.

        3. training_configs: dict
        A copy of the configurations used for training the surrogate model.

        4. sampling_configs : dict
        A copy of the configurations used for gathering the training data.
    dataloaders :  list
        A list containing a single PyTorch Dataloader containing the training dataset.
    criterion : <method>
        Loss function that will be used to train the model.
    optimizer : torch.optim.Optimizer
        Optimization method used to train the model which decreases model's loss.
    epochs : int
        The number of iterations for which the model is to be trained.
    amplification: float
        Amplification correction factor used in the device to correct the amplification
        applied to the output current in order to convert it into voltage before its
        readout.
    start_epoch : int [Optional]
        The starting value of the epochs.
    save_dir : string [Optional]
        Name of the path and file where the trained model is to be saved.
    early_stopping : bool [Optional]
        If this is set to true, early stopping algorithm is used during the training
        of the model.
        Also see - https://medium.com/analytics-vidhya/early-stopping-with-pytorch-to-
        restrain-your-model-from-overfitting-dce6de4081c5

    Returns
    -------
    model
        Trained model
    losses
        list of training loss and validation loss.
    saved_dir
        directory where the model was saved
    """
    if start_epoch > 0:
        start_epoch += 1

    train_losses, val_losses = TorchUtils.format([]), TorchUtils.format([])
    min_val_loss = np.inf
    early_stopper = EarlyStopping(patience=patience, verbose=True, path=os.path.join(save_dir, 'checkpoint.pt'))



    for epoch in range(epochs):
        print("\nEpoch: " + str(epoch))
        model, running_loss = default_train_step(model, dataloaders[0],
                                                 criterion, optimizer, scaler=scaler)
        running_loss = running_loss**(1 / 2)
        running_loss *= amplification
        train_losses = torch.cat((train_losses, running_loss.unsqueeze(dim=0)),
                                 dim=0)
        description = "Training loss (RMSE): {:.6f} (nA)\n".format(
            train_losses[-1].item())

        if dataloaders[1] is not None and len(dataloaders[1]) > 0:
            val_loss = default_val_step(model, dataloaders[1], criterion,scaler=scaler)
            val_loss = val_loss**(1 / 2)
            val_loss *= amplification
            val_losses = torch.cat((val_losses, val_loss.unsqueeze(dim=0)),
                                   dim=0)
            description += "Validation loss (RMSE): {:.6f} (nA)\n".format(
                val_losses[-1].item())
            
            
            # Save only when peak val performance is reached
            if (save_dir is not None and early_stopping
                    and val_losses[-1] < min_val_loss):
                min_val_loss = val_losses[-1]
                description += "Model saved in: " + save_dir
                # torch.save(model, os.path.join(save_dir, "model.pt"))
                torch.save(
                    {
                        "epoch": epoch,
                        "model_state_dict": model.state_dict(),
                        "info": info_dict,
                        "optimizer_state_dict": optimizer.state_dict(),
                        "train_losses": train_losses,
                        "val_losses": val_losses,
                        "min_val_loss": min_val_loss,
                    },
                    os.path.join(save_dir, "training_data.pt"),
                )

        print(description)
        # looper.set_description(description)

        # TODO: Add a save instruction and a stopping criteria
        # if stopping_criteria(train_losses, val_losses):
        #     break
        early_stopper(val_loss.item(), model)

        if early_stopper.early_stop:
            print('Early stopping')
            break
    
    print("\nFinished training model. ")
    print("Model saved in: " + save_dir)
    if (save_dir is not None and early_stopping and dataloaders[1] is not None
            and len(dataloaders[1]) > 0):
        training_data = torch.load(os.path.join(save_dir, "training_data.pt"))
        model.load_state_dict(training_data["model_state_dict"])
        print("Min validation loss (RMSE): {:.6f} (nA)\n".format(
            min_val_loss.item()))
    else:
        torch.save(
            {
                "epoch": epoch,
                "model_state_dict": model.state_dict(),
                "info": info_dict,
                "optimizer_state_dict": optimizer.state_dict(),
                "train_losses": train_losses,
                "val_losses": val_losses,
                "min_val_loss": min_val_loss,
            },
            os.path.join(save_dir, "training_data.pt"),
        )

    return model, [train_losses, val_losses], save_dir


def train_loop_xgboost(
    model,
    info_dict: dict,
    dataloaders: List[torch.utils.data.DataLoader],
    amplification: float,
    save_dir: str = None
) -> Tuple[xgb.XGBRegressor, List[float]]:
    train_losses, val_losses = [], []
    
    # Prepare the training data
    X_train, y_train = [], []
    for inputs, targets in dataloaders[0]:
        inputs = inputs.view(inputs.size(0), -1).numpy()  # Flattening the sequences into 2D
        targets = targets.numpy()
        X_train.append(inputs)
        y_train.append(targets)

    X_train = np.vstack(X_train)
    y_train = np.hstack(y_train).reshape(-1)

    # Fit the model on the training data
    model.fit(X_train, y_train)

    # Calculate the training loss
    train_predictions = model.predict(X_train)
    train_loss = np.sqrt(np.mean((train_predictions - y_train) ** 2)) * amplification
    train_losses.append(train_loss)
    print("Training loss (RMSE): {:.6f} (nA)".format(train_losses[-1].item()))

    # Prepare the validation data
    if dataloaders[1] is not None and len(dataloaders[1]) > 0:
        X_val, y_val = [], []
        for inputs, targets in dataloaders[1]:
            inputs = inputs.view(inputs.size(0), -1).numpy()  # Flattening the sequences into 2D
            targets = targets.numpy()
            X_val.append(inputs)
            y_val.append(targets)

        X_val = np.vstack(X_val)
        y_val = np.hstack(y_val).reshape(-1)

        # Calculate the validation loss
        val_predictions = model.predict(X_val)
        val_loss = np.sqrt(np.mean((val_predictions - y_val) ** 2)) * amplification
        val_losses.append(val_loss)
        print("Validation loss (RMSE): {:.6f} (nA)".format(val_losses[-1].item()))

        # Save the model if a save directory is provided
        if save_dir is not None:
            model.model.save_model(os.path.join(save_dir, "model.xgb"))
            print("Model saved in: " + save_dir)

    return model, [train_losses, val_losses], save_dir

def default_train_step(
        model: torch.nn.Module, dataloader: torch.utils.data.DataLoader,
        criterion: torch.nn.modules.loss._Loss,
        optimizer: torch.optim.Optimizer, scaler: GradScaler, accumulation_steps: int = 5) -> Tuple[torch.nn.Module, float]:
    """
    Performs the training step of a model within a single epoch and returns the
    current loss and current trained model.

    Parameters
    ----------
    model : custom model of type torch.nn.Module
        Model to be trained.
    dataloader :  torch.utils.data.DataLoader
        A PyTorch Dataloader containing the training dataset.
    criterion : <method>
        Loss function that will be used to train the model.
    optimizer : torch.optim.Optimizer
        Optimization method used to train the model which decreases model's loss.

    Returns
    -------
    tuple
        Trained model and training loss for the current epoch.
    """
    running_loss = 0
    model.train()
    optimizer.zero_grad()
    loop = tqdm(dataloader)
    for i, (inputs, targets) in enumerate(loop):
        inputs, targets = to_device(inputs), to_device(targets)
        optimizer.zero_grad()
<<<<<<< HEAD

        if hasattr(model, 'initialize_hidden_state'):
            model.initialize_hidden_state(inputs.size(0),dtype=inputs.dtype)

        # with autocast():
        #     predictions = model(inputs)
        #     loss = criterion(predictions, targets)

        with autocast():
            predictions = model(inputs)
            if torch.isnan(predictions).any():
                print("Predictions contain nan values!")
                # print(predictions)
            loss = criterion(predictions, targets)
            if torch.isnan(loss).any():
                print("Loss contains nan values!")
                # print(loss)

        loss = loss / accumulation_steps
        scaler.scale(loss).backward()


        if (i + 1) % accumulation_steps == 0:
            scaler.step(optimizer)
            scaler.update()
            optimizer.zero_grad()

=======
        predictions = model(inputs)
        loss = criterion(predictions, targets)
        loss.backward()
        optimizer.step()
>>>>>>> 7b3df5fc
        running_loss += loss.item() * inputs.shape[0]
        clear_memory()

    running_loss /= len(dataloader.dataset)
    return model, running_loss


def default_val_step(model: torch.nn.Module,
                     dataloader: torch.utils.data.DataLoader,
                     criterion: torch.nn.modules.loss._Loss,
                     scaler: GradScaler) -> float:
    """
    Performs the validation step of a model within a single epoch and returns
    the validation loss.

    Parameters
    ----------
    model : custom model of type torch.nn.Module
        Model to be trained.
    dataloader :  torch.utils.data.DataLoader
        A PyTorch Dataloader containing the training dataset.
    criterion : <method>
        Loss function that will be used to train the model.

    Returns
    -------
    float
        Validation loss for the current epoch.
    """
    with torch.no_grad():
        val_loss = 0
        model.eval()
        loop = tqdm(dataloader)
        for inputs, targets in loop:
            inputs, targets = to_device(inputs), to_device(targets)
<<<<<<< HEAD

            # Ensure the target tensor has the same shape as the input tensor
            targets = targets.view(-1, 1)

            if hasattr(model, 'initialize_hidden_state'):
                model.initialize_hidden_state(inputs.size(0),dtype=inputs.dtype)

            with autocast():
                predictions = model(inputs)
                loss = criterion(predictions, targets)

=======
            predictions = model(inputs)
            loss = criterion(predictions, targets)
>>>>>>> 7b3df5fc
            val_loss += loss.item() * inputs.shape[0]
            torch.cuda.empty_cache()

            loop.set_postfix(batch_loss=loss.item())
        val_loss /= len(dataloader.dataset)
    return val_loss

import xgboost as xgb
from sklearn.metrics import mean_squared_error

<<<<<<< HEAD
def postprocess(dataloader: torch.utils.data.DataLoader, model, criterion: torch.nn.modules.loss._Loss,
                amplification: float, results_dir: str, label: str, io_file_path: str = None, start_index: int = 0) -> float:
=======
def postprocess(dataloader: torch.utils.data.DataLoader,
                model: torch.nn.Module, criterion: torch.nn.modules.loss._Loss,
                amplification: float, results_dir: str, label: str) -> float:
>>>>>>> 7b3df5fc
    """
    Plots error vs output and error histogram for given dataset and saves it to
    specified directory.

    Parameters
    ----------
    dataloader :  torch.utils.data.DataLoader
        A PyTorch Dataloader containing the training dataset.
    model : custom model of type torch.nn.Module or XGBoostModel
        Model to be trained.
    criterion : <method>
        Loss function that will be used to train the model.
    amplification: float
        Amplification correction factor used in the device to correct the amplification
        applied to the output current in order to convert it into voltage before its
        readout.
    results_dir : string
        Name of the path and file where the plots are to be saved.
    label : string
        Name of the dataset. I.e., train, validation or test.

    Returns
    -------
    float
        Mean Squared error evaluated on given dataset.
    """
    print(f"Postprocessing {label} data ... ")
    running_loss = 0
    all_targets = []
    all_predictions = []

    if isinstance(model, torch.nn.Module):
        model.eval()
<<<<<<< HEAD
        with torch.no_grad():
            for inputs, targets in tqdm(dataloader):
                inputs, targets = to_device(inputs), to_device(targets)
                targets = targets.view(-1, 1)

                predictions = model(inputs)
                all_targets.append(amplification * targets)
                all_predictions.append(amplification * predictions)
                loss = criterion(predictions, targets)
                running_loss += loss * inputs.shape[0]  # sum up batch loss

        running_loss /= len(dataloader.dataset)
        running_loss = running_loss * (amplification ** 2)

        all_targets = TorchUtils.to_numpy(torch.cat(all_targets, dim=0))
        all_predictions = TorchUtils.to_numpy(torch.cat(all_predictions, dim=0))
    
    elif isinstance(model, XGBoostModel):
        dtest = model.dataloader_to_dmatrix(dataloader)
        predictions = model.predict(dtest)
        predictions = np.array(predictions, dtype=np.float32).reshape(-1, 1)
        amplification = amplification.cpu().numpy()
        all_predictions.extend((amplification * predictions).tolist())
        for _, targets in dataloader:
            targets = targets.cpu().numpy().astype(np.float32).reshape(-1, 1)
            all_targets.extend((amplification * targets).tolist())
        
        all_targets = np.array(all_targets, dtype=np.float32).reshape(-1, 1)
        all_predictions = np.array(all_predictions, dtype=np.float32).reshape(-1, 1)
        running_loss = mean_squared_error(all_targets, all_predictions,squared=False)

    elif isinstance(model, ESNModel):
        all_targets = []
        all_predictions = []
        running_loss = 0.0

        for inputs, targets in tqdm(dataloader):
            # Move inputs and targets to CPU and convert to numpy arrays if they are not already
            if isinstance(inputs, torch.Tensor):
                inputs = inputs.cpu().numpy()
            if isinstance(targets, torch.Tensor):
                targets = targets.cpu().numpy()
            if isinstance(amplification, torch.Tensor):
                amplification = amplification.cpu().numpy()
            # Make predictions with the ESN model
            predictions = model.predict(inputs)
            
            # Amplify the targets and predictions
            targets = amplification * targets
            predictions = amplification * predictions
            
            all_targets.append(targets)
            all_predictions.append(predictions)
            
            # Calculate the loss for the current batch
            batch_loss = mean_squared_error(targets, predictions, squared=False)
            running_loss += batch_loss * inputs.shape[0]  # Sum up batch loss
            
        # Average running loss over the entire dataset
        running_loss /= len(dataloader.dataset)
        running_loss = running_loss * (amplification ** 2)
        
        # Concatenate all targets and predictions
        all_targets = np.concatenate(all_targets, axis=0)
        all_predictions = np.concatenate(all_predictions, axis=0)

        # Convert running_loss to a scalar if it is a numpy array
        if isinstance(running_loss, np.ndarray):
            running_loss = running_loss.item()

    else:
        raise ValueError("Model must be of type torch.nn.Module or XGBoostModel")
=======
        for inputs, targets in tqdm(dataloader):
            inputs, targets = to_device(inputs), to_device(targets)
            predictions = model(inputs)
            all_targets.append(amplification * targets)
            all_predictions.append(amplification * predictions)
            loss = criterion(predictions, targets)
            running_loss += loss * inputs.shape[0]  # sum up batch loss
>>>>>>> 7b3df5fc

    error = all_targets - all_predictions

    print(f"{label.capitalize()} loss (MSE): {running_loss:.6f} (nA)")
    print(f"{label.capitalize()} loss (RMSE): {np.sqrt(running_loss):.6f} (nA)\n")

    plot_error_vs_output(all_targets, error, results_dir, name=label + "_error_vs_output")
    plot_error_hist(all_targets, all_predictions, error, running_loss, results_dir, name=label + "_error")

<<<<<<< HEAD
    if io_file_path:
        plot_wave_prediction(io_file_path, all_predictions, data_type=label, save_directory=results_dir, start_index=start_index, all_targets=all_targets)

    try:
        np.savez(os.path.join(results_dir, f"predictionTargetsData_{label}.npz"), all_targets, all_predictions)
    except Exception as e:
        print(f"Exception occurred while saving npz file: {e}")

    return np.sqrt(running_loss)

# def postprocess(dataloader: torch.utils.data.DataLoader,
#                 model, criterion: torch.nn.modules.loss._Loss,
#                 amplification: float, results_dir: str, label: str, io_file_path: str = None, start_index: int = 0) -> float:
#     """
#     Plots error vs output and error histogram for given dataset and saves it to
#     specified directory.

#     Parameters
#     ----------
#     dataloader :  torch.utils.data.DataLoader
#         A PyTorch Dataloader containing the training dataset.
#     model : custom model of type torch.nn.Module
#         Model to be trained.
#     criterion : <method>
#         Loss function that will be used to train the model.
#     amplification: float
#         Amplification correction factor used in the device to correct the amplification
#         applied to the output current in order to convert it into voltage before its
#         readout.
#     results_dir : string
#         Name of the path and file where the plots are to be saved.
#     label : string
#         Name of the dataset. I.e., train, validation or test.

#     Returns
#     -------
#     float
#         Mean Squared error evaluated on given dataset.
#     """
#     print(f"Postprocessing {label} data ... ")
#     # i = 0
#     running_loss = 0
#     all_targets = []
#     all_predictions = []
#     with torch.no_grad():
#         model.eval()
#         for inputs, targets in tqdm(dataloader):
#             inputs, targets = to_device(inputs), to_device(targets)

#             # Ensure the target tensor has the same shape as the input tensor
#             targets = targets.view(-1, 1)

#             if isinstance(model, LSTMModel) or isinstance(model,GRUModel):
#                 model.initialize_hidden_state(inputs.size(0),inputs.dtype)


#             predictions = model(inputs)
#             all_targets.append(amplification * targets)
#             all_predictions.append(amplification * predictions)
#             loss = criterion(predictions, targets)
#             running_loss += loss * inputs.shape[0]  # sum up batch loss

#     running_loss /= len(dataloader.dataset)
#     running_loss = running_loss * (amplification**2)

#     print(label.capitalize() +
#           " loss (MSE): {:.6f} (nA)".format(running_loss.item()))
#     print(
#         label.capitalize() +
#         " loss (RMSE): {:.6f} (nA)\n".format(torch.sqrt(running_loss).item()))

#     all_targets = TorchUtils.to_numpy(torch.cat(all_targets, dim=0))
#     all_predictions = TorchUtils.to_numpy(torch.cat(all_predictions, dim=0))
    
#     error = all_targets - all_predictions
    
#     plot_error_vs_output(
#         all_targets,
#         error,
#         results_dir,
#         name=label + "_error_vs_output",
#     )
#     plot_error_hist(
#         all_targets,
#         all_predictions,
#         error,
#         TorchUtils.to_numpy(running_loss),
#         results_dir,
#         name=label + "_error",
#     )

#      # Plot wave predictions if IO file path is provided
#     if io_file_path:
#         plot_wave_prediction(io_file_path, all_predictions, data_type=label, save_directory=results_dir,start_index=start_index, all_targets=all_targets)

#     try:
#         np.savez(results_dir + f"/predictionTargetsData_{label}.npz",all_targets,all_predictions)
#     except:
#         print("Exception occured!")

#     return torch.sqrt(running_loss)

# import numpy as np
# from tqdm import tqdm
# from sklearn.metrics import mean_squared_error
# import torch

# import numpy as np
# from tqdm import tqdm
# from sklearn.metrics import mean_squared_error
# import torch

# def postprocess(
#     dataloader: torch.utils.data.DataLoader,
#     model,
#     criterion: torch.nn.modules.loss._Loss,
#     amplification: float,
#     results_dir: str,
#     label: str,
#     io_file_path: str = None,
#     start_index: int = 0
# ) -> float:
#     """
#     Plots error vs output and error histogram for given dataset and saves it to
#     specified directory.

#     Parameters
#     ----------
#     dataloader :  torch.utils.data.DataLoader
#         A PyTorch Dataloader containing the training dataset.
#     model : XGBoostModel
#         Model to be trained.
#     criterion : <method>
#         Loss function that will be used to train the model.
#     amplification: float
#         Amplification correction factor used in the device to correct the amplification
#         applied to the output current in order to convert it into voltage before its
#         readout.
#     results_dir : string
#         Name of the path and file where the plots are to be saved.
#     label : string
#         Name of the dataset. I.e., train, validation or test.

#     Returns
#     -------
#     float
#         Mean Squared error evaluated on given dataset.
#     """
#     print(f"Postprocessing {label} data ... ")
#     running_loss = 0
#     all_targets = []
#     all_predictions = []

#     # Collect all targets and predictions
#     for inputs, targets in tqdm(dataloader):
#         inputs = inputs.view(inputs.size(0), -1).cpu().numpy()  # Flattening the sequences into 2D and move to CPU
#         if targets.is_cuda:
#             targets = targets.cpu().numpy()  # Move targets to CPU if they are on GPU
#         else:
#             targets = targets.numpy()

#         predictions = model.predict(inputs)
#         all_targets.append(amplification * targets)
#         all_predictions.append(amplification * predictions)
#         loss = mean_squared_error(targets, predictions)
#         running_loss += loss * inputs.shape[0]  # sum up batch loss

#     if not all_targets:
#         raise RuntimeError("No targets found in dataloader.")

#     if not all_predictions:
#         raise RuntimeError("No predictions made by the model.")

#     running_loss /= len(dataloader.dataset)
#     running_loss = running_loss * (amplification**2)

#     print(label.capitalize() +
#           " loss (MSE): {:.6f} (nA)".format(running_loss))
#     print(label.capitalize() +
#           " loss (RMSE): {:.6f} (nA)\n".format(np.sqrt(running_loss)))

#     all_targets = np.concatenate(all_targets, axis=0)
#     all_predictions = np.concatenate(all_predictions, axis=0)
    
#     error = all_targets - all_predictions
    
#     plot_error_vs_output(
#         all_targets,
#         error,
#         results_dir,
#         name=label + "_error_vs_output",
#     )
#     plot_error_hist(
#         all_targets,
#         all_predictions,
#         error,
#         running_loss,
#         results_dir,
#         name=label + "_error",
#     )

#     if io_file_path:
#         plot_wave_prediction(io_file_path, all_predictions, data_type=label, save_directory=results_dir, start_index=start_index, all_targets=all_targets)

#     return np.sqrt(running_loss)

=======
    all_targets = TorchUtils.to_numpy(torch.cat(all_targets, dim=0))
    all_predictions = TorchUtils.to_numpy(torch.cat(all_predictions, dim=0))

    error = all_targets - all_predictions

    plot_error_vs_output(
        all_targets,
        error,
        results_dir,
        name=label + "_error_vs_output",
    )
    plot_error_hist(
        all_targets,
        all_predictions,
        error,
        TorchUtils.to_numpy(running_loss),
        results_dir,
        name=label + "_error",
    )
    return torch.sqrt(running_loss)
>>>>>>> 7b3df5fc


def to_device(inputs: torch.Tensor) -> torch.Tensor:
    """
    Copies input tensors from CPU to GPU device for processing. GPU allows multithreading
    which makes computation faster. The rule of thumb is using 4 worker threads per GPU.
    See - https://pytorch.org/docs/stable/tensor_attributes.html#torch.torch.device

    Parameters
    ----------
    inputs : torch.Tensor
        Input tensor which needs to be loaded into GPU device.

    Returns
    -------
    torch.Tensor
        Input tensor allocated to GPU device.
    """
    if inputs.device != TorchUtils.get_device():
        inputs = inputs.to(device=TorchUtils.get_device()).float()
    return inputs

def clear_memory():
    gc.collect()
    torch.cuda.empty_cache()<|MERGE_RESOLUTION|>--- conflicted
+++ resolved
@@ -14,14 +14,10 @@
 from brainspy.utils.io import create_directory_timestamp
 from brainspy.processors.simulation.model import NeuralNetworkModel
 from bspysmg.data.dataset import get_dataloaders
-<<<<<<< HEAD
 from bspysmg.utils.early_stopping import EarlyStopping
 from bspysmg.utils.plots import plot_error_vs_output, plot_error_hist, plot_wave_prediction
 from bspysmg.model.lstm import LSTMModel
 from bspysmg.model.gru import GRUModel
-=======
-from bspysmg.utils.plots import plot_error_vs_output, plot_error_hist
->>>>>>> 7b3df5fc
 from typing import Tuple, List
 from bspysmg.model.xgboost import XGBoostModel
 import xgboost as xgb
@@ -106,10 +102,7 @@
     labels = ["TRAINING", "VALIDATION", "TEST"]
     for i in range(len(dataloaders)):
         if dataloaders[i] is not None:
-<<<<<<< HEAD
             io_file_path = 'main/mainSamplingData/IO.dat'
-=======
->>>>>>> 7b3df5fc
             loss = postprocess(
                 dataloaders[i],
                 model,
@@ -117,11 +110,8 @@
                 amplification,
                 results_dir,
                 label=labels[i],
-<<<<<<< HEAD
                 io_file_path=io_file_path,
                 start_index=start_index
-=======
->>>>>>> 7b3df5fc
             )
 
     if not issubclass(custom_model, XGBoostModel) and not issubclass(custom_model, ESNModel):
@@ -427,7 +417,6 @@
     for i, (inputs, targets) in enumerate(loop):
         inputs, targets = to_device(inputs), to_device(targets)
         optimizer.zero_grad()
-<<<<<<< HEAD
 
         if hasattr(model, 'initialize_hidden_state'):
             model.initialize_hidden_state(inputs.size(0),dtype=inputs.dtype)
@@ -455,12 +444,6 @@
             scaler.update()
             optimizer.zero_grad()
 
-=======
-        predictions = model(inputs)
-        loss = criterion(predictions, targets)
-        loss.backward()
-        optimizer.step()
->>>>>>> 7b3df5fc
         running_loss += loss.item() * inputs.shape[0]
         clear_memory()
 
@@ -496,7 +479,6 @@
         loop = tqdm(dataloader)
         for inputs, targets in loop:
             inputs, targets = to_device(inputs), to_device(targets)
-<<<<<<< HEAD
 
             # Ensure the target tensor has the same shape as the input tensor
             targets = targets.view(-1, 1)
@@ -508,10 +490,6 @@
                 predictions = model(inputs)
                 loss = criterion(predictions, targets)
 
-=======
-            predictions = model(inputs)
-            loss = criterion(predictions, targets)
->>>>>>> 7b3df5fc
             val_loss += loss.item() * inputs.shape[0]
             torch.cuda.empty_cache()
 
@@ -522,14 +500,8 @@
 import xgboost as xgb
 from sklearn.metrics import mean_squared_error
 
-<<<<<<< HEAD
 def postprocess(dataloader: torch.utils.data.DataLoader, model, criterion: torch.nn.modules.loss._Loss,
                 amplification: float, results_dir: str, label: str, io_file_path: str = None, start_index: int = 0) -> float:
-=======
-def postprocess(dataloader: torch.utils.data.DataLoader,
-                model: torch.nn.Module, criterion: torch.nn.modules.loss._Loss,
-                amplification: float, results_dir: str, label: str) -> float:
->>>>>>> 7b3df5fc
     """
     Plots error vs output and error histogram for given dataset and saves it to
     specified directory.
@@ -563,7 +535,6 @@
 
     if isinstance(model, torch.nn.Module):
         model.eval()
-<<<<<<< HEAD
         with torch.no_grad():
             for inputs, targets in tqdm(dataloader):
                 inputs, targets = to_device(inputs), to_device(targets)
@@ -636,15 +607,6 @@
 
     else:
         raise ValueError("Model must be of type torch.nn.Module or XGBoostModel")
-=======
-        for inputs, targets in tqdm(dataloader):
-            inputs, targets = to_device(inputs), to_device(targets)
-            predictions = model(inputs)
-            all_targets.append(amplification * targets)
-            all_predictions.append(amplification * predictions)
-            loss = criterion(predictions, targets)
-            running_loss += loss * inputs.shape[0]  # sum up batch loss
->>>>>>> 7b3df5fc
 
     error = all_targets - all_predictions
 
@@ -654,7 +616,6 @@
     plot_error_vs_output(all_targets, error, results_dir, name=label + "_error_vs_output")
     plot_error_hist(all_targets, all_predictions, error, running_loss, results_dir, name=label + "_error")
 
-<<<<<<< HEAD
     if io_file_path:
         plot_wave_prediction(io_file_path, all_predictions, data_type=label, save_directory=results_dir, start_index=start_index, all_targets=all_targets)
 
@@ -861,28 +822,6 @@
 
 #     return np.sqrt(running_loss)
 
-=======
-    all_targets = TorchUtils.to_numpy(torch.cat(all_targets, dim=0))
-    all_predictions = TorchUtils.to_numpy(torch.cat(all_predictions, dim=0))
-
-    error = all_targets - all_predictions
-
-    plot_error_vs_output(
-        all_targets,
-        error,
-        results_dir,
-        name=label + "_error_vs_output",
-    )
-    plot_error_hist(
-        all_targets,
-        all_predictions,
-        error,
-        TorchUtils.to_numpy(running_loss),
-        results_dir,
-        name=label + "_error",
-    )
-    return torch.sqrt(running_loss)
->>>>>>> 7b3df5fc
 
 
 def to_device(inputs: torch.Tensor) -> torch.Tensor:
