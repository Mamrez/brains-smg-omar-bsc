--- conflicted
+++ resolved
@@ -19,86 +19,7 @@
 #inputs, outputs, info_dictionary = post_process('main\mainSamplingData', clipping_value=None)
 #print(f"max out {outputs.max()} max min {outputs.min()} shape {outputs.shape}")
 
-<<<<<<< HEAD
-smg_configs = load_configs('configs/training/smg_configs_template_omar_gru.yaml')
-generate_surrogate_model(smg_configs, custom_model=GRUModel)
-=======
-
-# # Define the base directory for saving YAML files
-# results_base_dir = "main/mainTrainingData_HyperTuning"
-
-# # Define the ranges and steps for each parameter
-# sequence_length_range = range(100, 301, 50) 
-# hidden_size_range = range(32, 97, 32)  
-# num_layers_range = range(1, 3)  
-# learning_rate_range = [0.01, 0.008, 0.004]
-# batch_size_range = range(100,401,100)
-
-# # Define the base YAML structure
-# base_yaml = {
-#     'results_base_dir': results_base_dir,
-#     'model_structure': {
-#         'type': 'LSTM',
-#         'input_features': 7,
-#         'sequence_length': None,
-#         'hidden_size': None,
-#         'num_layers': None,
-#         'D_in': 7,
-#         'D_out': 1
-#     },
-#     'hyperparameters': {
-#         'epochs': 30,
-#         'learning_rate': None
-#     },
-#     'data': {
-#         'dataset_paths': ["main/mainSamplingData/postprocessed_data.npz"],
-#         'steps': 1,
-#         'batch_size': None,
-#         'worker_no': 0,
-#         'pin_memory': False,
-#         'split_percentages': [0.8, 0.1, 0.1]
-#     }
-# }
-
-# # Create the directory to save the YAML files if it doesn't exist
-# os.makedirs(results_base_dir, exist_ok=True)
-
-# for num_layers in num_layers_range:
-#     # Iterate over all combinations of the other parameters
-#     combinations = itertools.product(sequence_length_range, hidden_size_range, learning_rate_range,batch_size_range)
-#     for idx, (sequence_length, hidden_size, learning_rate,batch_size) in enumerate(combinations):
-#         # Update the base YAML structure with the current combination
-#         config = base_yaml.copy()
-#         config['model_structure']['sequence_length'] = sequence_length
-#         config['model_structure']['hidden_size'] = hidden_size
-#         config['model_structure']['num_layers'] = num_layers
-#         config['hyperparameters']['learning_rate'] = learning_rate
-#         config['data']['batch_size'] = batch_size
-        
-#         # Define the filename based on the number of layers and combination index
-#         filename = f"config_layers_{num_layers}_{idx}.yaml"
-#         file_path = os.path.join('configs/training/Tuning', filename)
-
-#         # create directory if it does not exist 
-#         os.makedirs('configs/training/Tuning', exist_ok=True)
-
-#         # Save the YAML file
-#         with open(file_path, 'x') as yaml_file:
-#             yaml.dump(config, yaml_file)
-
-#         print(f"Created: {file_path}")
-
-# for file_name in os.listdir('configs/training/Tuning'):
-#     if file_name.endswith('.yaml'):
-#         file_path = os.path.join('configs/training/Tuning', file_name)
-#         smg_configs = load_configs(file_path)
-#         print(file_path)
-#         generate_surrogate_model(smg_configs, custom_model=LSTMModel,main_folder= os.path.splitext(file_name)[0])
-
-#         print(f"Processed: {file_path}")
-
 
 
 smg_configs = load_configs('configs/training/smg_configs_template_omar_transformer.yaml')
-generate_surrogate_model(smg_configs, custom_model=TransformerModel)
->>>>>>> d6b42d4d
+generate_surrogate_model(smg_configs, custom_model=TransformerModel)